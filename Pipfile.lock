--- conflicted
+++ resolved
@@ -737,11 +737,7 @@
                 "sha256:18ee9022775d270c55187733956460083db60b37d0d0fb357445f3094eed3eea",
                 "sha256:a6c06a88f252e6c322f65faf8f418b16213b51bdfaece0524c1c1bc30c63c484"
             ],
-<<<<<<< HEAD
             "markers": "python_version >= '3.1'",
-=======
-            "markers": "python_version > '3.0'",
->>>>>>> 6ae66dd0
             "version": "==3.0.7"
         },
         "pyrsistent": {
@@ -1126,11 +1122,7 @@
                 "sha256:18ee9022775d270c55187733956460083db60b37d0d0fb357445f3094eed3eea",
                 "sha256:a6c06a88f252e6c322f65faf8f418b16213b51bdfaece0524c1c1bc30c63c484"
             ],
-<<<<<<< HEAD
             "markers": "python_version >= '3.1'",
-=======
-            "markers": "python_version > '3.0'",
->>>>>>> 6ae66dd0
             "version": "==3.0.7"
         },
         "pytest": {
